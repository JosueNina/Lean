/*
 * QUANTCONNECT.COM - Democratizing Finance, Empowering Individuals.
 * Lean Algorithmic Trading Engine v2.0. Copyright 2014 QuantConnect Corporation.
 *
 * Licensed under the Apache License, Version 2.0 (the "License");
 * you may not use this file except in compliance with the License.
 * You may obtain a copy of the License at http://www.apache.org/licenses/LICENSE-2.0
 *
 * Unless required by applicable law or agreed to in writing, software
 * distributed under the License is distributed on an "AS IS" BASIS,
 * WITHOUT WARRANTIES OR CONDITIONS OF ANY KIND, either express or implied.
 * See the License for the specific language governing permissions and
 * limitations under the License.
*/

using System;
using System.Collections.Generic;

namespace QuantConnect.Securities.Index
{
    /// <summary>
    /// Helper methods for Index Symbols
    /// </summary>
    public static class IndexSymbol
    {
        private static readonly Dictionary<string, string> _indexExchange = new(StringComparer.InvariantCultureIgnoreCase)
        {
            { "SPX", Market.CBOE },
            { "NDX", "NASDAQ" },
            { "VIX", Market.CBOE },
            { "SPXW", Market.CBOE },
            { "NQX", "NASDAQ" },
            { "VIXW", Market.CBOE },
            { "RUT", "RUSSELL" },
            { "BKX", "PHLX" },
            { "BXD", Market.CBOE },
            { "BXM", Market.CBOE },
            { "BXN", Market.CBOE },
            { "BXR", Market.CBOE },
            { "CLL", Market.CBOE },
            { "COR1M", Market.CBOE },
            { "COR1Y", Market.CBOE },
            { "COR30D", Market.CBOE },
            { "COR3M", Market.CBOE },
            { "COR6M", Market.CBOE },
            { "COR9M", Market.CBOE },
            { "DJX", Market.CBOE },
            { "DUX", Market.CBOE },
            { "DVS", Market.CBOE },
            { "DWCF", "AMEX" },
            { "DXL", Market.CBOE },
            { "EVZ", Market.CBOE },
            { "FVX", Market.CBOE },
            { "GVZ", Market.CBOE },
            { "HGX", "PHLX" },
            { "MID", "PSE" },
            { "MIDG", Market.CBOE },
            { "MIDV", Market.CBOE },
            { "MRUT", "RUSSELL" },
            { "NYA", "PSE" },
            { "NYFANG", "NYSE" },
            { "NYXBT", "NYSE" },
            { "OEX", Market.CBOE },
            { "OSX", "PHLX" },
            { "OVX", Market.CBOE },
<<<<<<< HEAD
            { "XJO", Market.ASX },
            { "INDU", Market.CME },
            { "DWCPF", Market.CME },
            { "GSCI", Market.CME },
            { "UTIL", Market.CME },
            { "DAX", Market.EUREX },
=======
            { "XDA", "PHLX" },
            { "XDB", "PHLX" },
            { "XEO", Market.CBOE },
            { "XMI", "PSE" },
            { "XNDX", "NASDAQ" },
            { "XSP", Market.CBOE },
            { "BRR", Market.CME },
            { "BRTI", Market.CME },
            { "CEX", Market.CBOE },
            { "COMP", "NASDAQ" },
            { "DJCIAGC", Market.CME },
            { "DJCICC", Market.CME },
            { "DJCIGC", Market.CME },
            { "DJCIGR", Market.CME },
            { "DJCIIK", Market.CME },
            { "DJCIKC", Market.CME },
            { "DJCISB", Market.CME },
            { "DJCISI", Market.CME },
            { "DJR", Market.CBOE },
            { "DRG", "PSE" },
            { "PUT", Market.CBOE },
            { "RUA", "RUSSELL" },
            { "RUI", "RUSSELL" },
            { "RVX", Market.CBOE },
            { "SET", Market.CBOE },
            { "SGX", Market.CBOE },
            { "SKEW", Market.CBOE },
            { "SPSIBI", "PSE" },
            { "SVX", Market.CBOE },
            { "TNX", Market.CBOE },
            { "TYX", Market.CBOE },
            { "UKX", "ISE" },
            { "UTY", "PHLX" },
            { "VIF", Market.CBOE },
            { "VIN", Market.CBOE },
            { "VIX1D", Market.CBOE },
            { "VIX1Y", Market.CBOE },
            { "VIX3M", Market.CBOE },
            { "VIX6M", Market.CBOE },
            { "VIX9D", Market.CBOE },
            { "VOLI", "NASDAQ" },
            { "VPD", Market.CBOE },
            { "VPN", Market.CBOE },
            { "VVIX", Market.CBOE },
            { "VWA", Market.CBOE },
            { "VWB", Market.CBOE },
            { "VXD", Market.CBOE },
            { "VXN", Market.CBOE },
            { "VXO", Market.CBOE },
            { "VXSLV", Market.CBOE },
            { "VXTH", Market.CBOE },
            { "VXTLT", Market.CBOE },
            { "XAU", "PHLX" }
>>>>>>> 55c995e1
        };

        private static readonly Dictionary<string, string> _indexMarket = new(StringComparer.InvariantCultureIgnoreCase)
        {
            { "HSI", Market.HKFE },
            { "N225", Market.OSE },
            { "SX5E", Market.EUREX },
            { "DAX", Market.EUREX },
            { "XJO", Market.ASX }
        };

        /// <summary>
        /// Gets the actual exchange the index lives on
        /// </summary>
        /// <remarks>Useful for live trading</remarks>
        /// <returns>The exchange of the index</returns>
        public static string GetIndexExchange(Symbol symbol)
        {
            return _indexExchange.TryGetValue(symbol.Value, out var market)
                ? market
                : symbol.ID.Market;
        }

        /// <summary>
        /// Gets the lean market for this index ticker
        /// </summary>
        /// <returns>The market of the index</returns>
        public static bool TryGetIndexMarket(string ticker, out string market)
        {
            return _indexMarket.TryGetValue(ticker, out market);
        }
    }
}<|MERGE_RESOLUTION|>--- conflicted
+++ resolved
@@ -63,14 +63,6 @@
             { "OEX", Market.CBOE },
             { "OSX", "PHLX" },
             { "OVX", Market.CBOE },
-<<<<<<< HEAD
-            { "XJO", Market.ASX },
-            { "INDU", Market.CME },
-            { "DWCPF", Market.CME },
-            { "GSCI", Market.CME },
-            { "UTIL", Market.CME },
-            { "DAX", Market.EUREX },
-=======
             { "XDA", "PHLX" },
             { "XDB", "PHLX" },
             { "XEO", Market.CBOE },
@@ -123,8 +115,13 @@
             { "VXSLV", Market.CBOE },
             { "VXTH", Market.CBOE },
             { "VXTLT", Market.CBOE },
-            { "XAU", "PHLX" }
->>>>>>> 55c995e1
+            { "XAU", "PHLX" },
+            { "XJO", Market.ASX },
+            { "INDU", Market.CME },
+            { "DWCPF", Market.CME },
+            { "GSCI", Market.CME },
+            { "UTIL", Market.CME },
+            { "DAX", Market.EUREX },
         };
 
         private static readonly Dictionary<string, string> _indexMarket = new(StringComparer.InvariantCultureIgnoreCase)
